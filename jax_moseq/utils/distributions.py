import jax, jax.numpy as jnp, jax.random as jr
import tensorflow_probability.substrates.jax.distributions as tfd
from dynamax.hidden_markov_model.inference import hmm_posterior_sample
na = jnp.newaxis

from dynamax.hidden_markov_model.inference import hmm_posterior_sample

def sample_vonmises(seed, theta, kappa):
    return tfd.VonMises(theta, kappa).sample(seed=seed)

def sample_vonmises_fisher(seed, direction):
    kappa = jnp.sqrt((direction**2).sum(-1))
    direction = direction / kappa[...,na]
    return tfd.VonMisesFisher(direction, kappa).sample(seed=seed)

def sample_gamma(seed, a, b):
    return jr.gamma(seed, a) / b

def sample_inv_gamma(seed, a, b):
    return 1/sample_gamma(seed, a, b)

def sample_scaled_inv_chi2(seed, degs, variance):
    return sample_inv_gamma(seed, degs/2, degs*variance/2)

def sample_chi2(seed, degs):
    return jr.gamma(seed, degs/2)*2

def sample_mn(seed, M, U, V):
    G = jr.normal(seed,M.shape)
    G = jnp.dot(jnp.linalg.cholesky(U),G)
    G = jnp.dot(G,jnp.linalg.cholesky(V).T)
    return M + G

def sample_invwishart(seed,S,nu):
    n = S.shape[0]
    
    chi2_seed, norm_seed = jr.split(seed)
    x = jnp.diag(jnp.sqrt(sample_chi2(chi2_seed, nu - jnp.arange(n))))
    x = x.at[jnp.triu_indices_from(x,1)].set(jr.normal(norm_seed, (n*(n-1)//2,)))
    R = jnp.linalg.qr(x,'r')
    
    chol = jnp.linalg.cholesky(S)
    
    T = jax.scipy.linalg.solve_triangular(R.T,chol.T,lower=True).T
    return jnp.dot(T,T.T)

def sample_mniw(seed, nu, S, M, K):
    sigma = sample_invwishart(seed, S, nu)
    A = sample_mn(seed, M, sigma, K)
    return A, sigma

def sample_hmm_stateseq(seed, transition_matrix, log_likelihoods, mask):
    """Sample state sequences in a Markov chain.
<<<<<<< HEAD
    
    TODO Pass in initial_distribution (Array[num_states])

    Parameters
        seed (PRNGKey)
        transition_matrix (Array[num_states, num_states])
        log_likelihoods (Array[num_timesteps]): sequence of log likelihoods of
            emissions given hidden state and parameters
        mask (BoolArray[num_timesteps]): sequence indicating whether to use an
            emission (1) or not (0)

    Returns
        log_norm (float): Posterior marginal log likelihood
        states (IntArray[num_timesteps]): sequence of sampled states
=======

    Parameters
    ----------
        seed: jax.random.PRNGKey
            Random seed
        transition_matrix: jax array, shape (num_states, num_states)
            Transition matrix
        log_likelihoods: jax array, shape (num_timesteps, num_states)
            Sequence of log likelihoods of emissions given hidden state and parameters
        mask: jax array, shape (num_timesteps,)
            Sequence indicating whether to use an emission (1) or not (0)

    Returns
    -------
        log_norm: float: 
            Posterior marginal log likelihood
        states: jax array, shape (num_timesteps,)
            Sequence of sampled states
>>>>>>> 033c7738
    """

    num_states = transition_matrix.shape[0]
    initial_distribution = jnp.ones(num_states)/num_states

    masked_log_likelihoods = log_likelihoods * mask[:,None]
    return hmm_posterior_sample(seed, initial_distribution, transition_matrix, masked_log_likelihoods)<|MERGE_RESOLUTION|>--- conflicted
+++ resolved
@@ -2,8 +2,6 @@
 import tensorflow_probability.substrates.jax.distributions as tfd
 from dynamax.hidden_markov_model.inference import hmm_posterior_sample
 na = jnp.newaxis
-
-from dynamax.hidden_markov_model.inference import hmm_posterior_sample
 
 def sample_vonmises(seed, theta, kappa):
     return tfd.VonMises(theta, kappa).sample(seed=seed)
@@ -51,22 +49,6 @@
 
 def sample_hmm_stateseq(seed, transition_matrix, log_likelihoods, mask):
     """Sample state sequences in a Markov chain.
-<<<<<<< HEAD
-    
-    TODO Pass in initial_distribution (Array[num_states])
-
-    Parameters
-        seed (PRNGKey)
-        transition_matrix (Array[num_states, num_states])
-        log_likelihoods (Array[num_timesteps]): sequence of log likelihoods of
-            emissions given hidden state and parameters
-        mask (BoolArray[num_timesteps]): sequence indicating whether to use an
-            emission (1) or not (0)
-
-    Returns
-        log_norm (float): Posterior marginal log likelihood
-        states (IntArray[num_timesteps]): sequence of sampled states
-=======
 
     Parameters
     ----------
@@ -85,7 +67,6 @@
             Posterior marginal log likelihood
         states: jax array, shape (num_timesteps,)
             Sequence of sampled states
->>>>>>> 033c7738
     """
 
     num_states = transition_matrix.shape[0]
