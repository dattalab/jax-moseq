import jax
import jax.numpy as jnp
import jax.random as jr

from dynamax.hidden_markov_model.inference import hmm_smoother

from jax_moseq.utils import (
    pad_affine,
    psd_solve,
    psd_inv,
    nan_check,
    mixed_map,
)

from jax_moseq.utils.distributions import sample_mniw, sample_hmm_stateseq
from jax_moseq.utils.autoregression import (
    get_lags,
    get_nlags,
    ar_log_likelihood,
)
from jax_moseq.utils.transitions import resample_hdp_transitions
from functools import partial

na = jnp.newaxis


@jax.jit
def resample_discrete_stateseqs(seed, x, mask, Ab, Q, pi, **kwargs):
    """
    Resamples the discrete state sequence ``z``.

    Parameters
    ----------
    seed : jr.PRNGKey
        JAX random seed.
    x : jax array of shape (N, T, latent_dim)
        Latent trajectories.
    mask : jax array of shape (N, T)
        Binary indicator for valid frames.
    Ab : jax array of shape (num_states, latent_dim, ar_dim)
        Autoregressive transforms.
    Q : jax array of shape (num_states, latent_dim, latent_dim)
        Autoregressive noise covariances.
    pi : jax_array of shape (num_states, num_states)
        Transition probabilities.
    **kwargs : dict
        Overflow, for convenience.

    Returns
    ------
    z : jax_array of shape (N, T - n_lags)
        Discrete state sequences.
    """
    nlags = get_nlags(Ab)
    log_likelihoods = jax.lax.map(partial(ar_log_likelihood, x), (Ab, Q))
<<<<<<< HEAD
    _, z = jax.vmap(sample_hmm_stateseq, in_axes=(0,na,0,0))(
        jr.split(seed, mask.shape[0]),
=======
    _, z = mixed_map(sample_hmm_stateseq, in_axes=(0, na, 0, 0))(
        jr.split(seed, num_samples),
>>>>>>> 2b47d1b1
        pi,
        jnp.moveaxis(log_likelihoods, 0, -1),
        mask.astype(float)[:, nlags:],
    )
    return z


@jax.jit
def stateseq_marginals(x, mask, Ab, Q, pi, **kwargs):
    """
    Computes the marginal probability of each discrete state at each time step.

    Parameters
    ----------
    x : jax array of shape (N, T, latent_dim)
        Latent trajectories.
    mask : jax array of shape (N, T)
        Binary indicator for valid frames.
    Ab : jax array of shape (num_states, latent_dim, ar_dim)
        Autoregressive transforms.
    Q : jax array of shape (num_states, latent_dim, latent_dim)
        Autoregressive noise covariances.
    pi : jax_array of shape (num_states, num_states)
        Transition probabilities.
    **kwargs : dict
        Overflow, for convenience.

    Returns
    ------
    z_marginals : jax array of shape (N, T, num_states)
        Marginal probability of each discrete state at each time step.
    """
    nlags = get_nlags(Ab)
    num_states = pi.shape[0]

    initial_distribution = jnp.ones(num_states) / num_states
    log_likelihoods = jax.lax.map(partial(ar_log_likelihood, x), (Ab, Q))
    log_likelihoods = jnp.moveaxis(log_likelihoods, 0, -1)
    masked_log_likelihoods = log_likelihoods * mask[:, nlags:, na]

    smoother = lambda lls: hmm_smoother(initial_distribution, pi, lls).smoothed_probs
    z_marginals = mixed_map(smoother)(masked_log_likelihoods)
    return z_marginals


@nan_check
@partial(jax.jit, static_argnames=("num_states", "nlags"))
def resample_ar_params(
    seed, *, nlags, num_states, mask, x, z, nu_0, S_0, M_0, K_0, **kwargs
):
    """
    Resamples the AR parameters ``Ab`` and ``Q``.

    Parameters
    ----------
    seed : jr.PRNGKey
        JAX random seed.
    nlags : int
        Number of autoregressive lags.
    num_states : int
        Max number of HMM states.
    mask : jax array of shape (N, T)
        Binary indicator for valid frames.
    x : jax array of shape (N, T, latent_dim)
        Latent trajectories.
    z : jax_array of shape (N, T - n_lags)
        Discrete state sequences.
    nu_0 : int
        Inverse-Wishart degrees of freedom parameter for Q.
    S_0 : jax array of shape (latent_dim, latent_dim)
        Inverse-Wishart scale parameter for Q.
    M_0 : jax array of shape (latent_dim, ar_dim)
        Matrix normal expectation for Ab.
    K_0 : jax array of shape (ar_dim, ar_dim)
        Matrix normal column scale parameter for Ab.
    **kwargs : dict
        Overflow, for convenience.

    Returns
    ------
    Ab : jax array of shape (num_states, latent_dim, ar_dim)
        Autoregressive transforms.
    Q : jax array of shape (num_states, latent_dim, latent_dim)
        Autoregressive noise covariances.
    """
    seeds = jr.split(seed, num_states)

    masks = mask[..., nlags:].reshape(1, -1) * jnp.eye(num_states)[:, z.reshape(-1)]
    x_in = pad_affine(get_lags(x, nlags)).reshape(-1, nlags * x.shape[-1] + 1)
    x_out = x[..., nlags:, :].reshape(-1, x.shape[-1])

    map_fun = partial(_resample_regression_params, x_in, x_out, nu_0, S_0, M_0, K_0)
    Ab, Q = jax.lax.map(map_fun, (seeds, masks))
    return Ab, Q


@nan_check
@jax.jit
def _resample_regression_params(x_in, x_out, nu_0, S_0, M_0, K_0, args):
    """
    Resamples regression parameters from a Matrix normal
    inverse-Wishart distribution.

    Parameters
    ----------
    x_in : jax array of shape (..., in_dim)
        Regression input.
    x_out : jax array of shape (..., out_dim)
        Regression output.
    nu_0 : int
        Inverse-Wishart degrees of freedom parameter for Q.
    S_0 : jax array of shape (out_dim, out_dim)
        Inverse-Wishart scale parameter for Q.
    M_0 : jax array of shape (out_dim, in_dim)
        Matrix normal expectation for Ab.
    K_0 : jax array of shape (in_dim, in_dim)
        Matrix normal column scale parameter for Ab.
    args: tuple (seed, mask)
        JAX random seed and binary indicator for frames
        to use for calculating the sufficient statistics.

    Returns
    ------
    Ab : jax array of shape (num_states, out_dim, in_dim)
        Regression transforms.
    Q : jax array of shape (num_states, out_dim, out_dim)
        Regression noise covariances.
    """
    seed, mask = args

    S_out_out = jnp.einsum("ti,tj,t->ij", x_out, x_out, mask)
    S_out_in = jnp.einsum("ti,tj,t->ij", x_out, x_in, mask)
    S_in_in = jnp.einsum("ti,tj,t->ij", x_in, x_in, mask)

    K_0_inv = psd_inv(K_0)
    K_n_inv = K_0_inv + S_in_in

    K_n = psd_inv(K_n_inv)
    M_n = psd_solve(K_n_inv.T, K_0_inv @ M_0.T + S_out_in.T).T

    S_n = S_0 + S_out_out + (M_0 @ K_0_inv @ M_0.T - M_n @ K_n_inv @ M_n.T)
    return sample_mniw(seed, nu_0 + mask.sum(), S_n, M_n, K_n)


<<<<<<< HEAD

def resample_model(data, seed, states, params, hypparams,
                   states_only=False, **kwargs):
=======
def resample_model(
    data, seed, states, params, hypparams, states_only=False, verbose=False, **kwargs
):
>>>>>>> 2b47d1b1
    """
    Resamples the ARHMM model given the hyperparameters, data,
    current states, and current parameters.

    Parameters
    ----------
    data : dict
        Data dictionary containing the observations and mask.
    seed : jr.PRNGKey
        JAX random seed.
    states : dict
        State values for each latent variable.
    params : dict
        Values for each model parameter.
    hypparams : dict
        Values for each group of hyperparameters.
    states_only : bool, default=False
        Whether to restrict sampling to states.
    **kwargs : dict
        Overflow, for convenience.

    Returns
    ------
    model : dict
        Dictionary containing the hyperparameters and
        updated seed, states, and parameters of the model.
    """
    seed = jr.split(seed)[1]
    params = params.copy()
    states = states.copy()

<<<<<<< HEAD
    if not states_only: 
        params['betas'], params['pi'] = resample_hdp_transitions(
            seed, **data, **states, **params, 
            **hypparams['trans_hypparams'])

        params['Ab'], params['Q']= resample_ar_params(
            seed, **data, **states, **params, 
            **hypparams['ar_hypparams'])

    states['z'] = resample_discrete_stateseqs(
        seed, **data, **states, **params)

    return {'seed': seed,
            'states': states, 
            'params': params, 
            'hypparams': hypparams}
=======
    if not states_only:
        if verbose:
            print("Resampling pi (transition matrix)")
        params["betas"], params["pi"] = resample_hdp_transitions(
            seed, **data, **states, **params, **hypparams["trans_hypparams"]
        )

        if verbose:
            print("Resampling Ab,Q (AR parameters)")
        params["Ab"], params["Q"] = resample_ar_params(
            seed, **data, **states, **params, **hypparams["ar_hypparams"]
        )

    if verbose:
        print("Resampling z (discrete latent states)")
    states["z"] = resample_discrete_stateseqs(seed, **data, **states, **params)

    return {
        "seed": seed,
        "states": states,
        "params": params,
        "hypparams": hypparams,
    }
>>>>>>> 2b47d1b1
<|MERGE_RESOLUTION|>--- conflicted
+++ resolved
@@ -53,13 +53,8 @@
     """
     nlags = get_nlags(Ab)
     log_likelihoods = jax.lax.map(partial(ar_log_likelihood, x), (Ab, Q))
-<<<<<<< HEAD
-    _, z = jax.vmap(sample_hmm_stateseq, in_axes=(0,na,0,0))(
+    _, z = jax.vmap(sample_hmm_stateseq, in_axes=(0, na, 0, 0))(
         jr.split(seed, mask.shape[0]),
-=======
-    _, z = mixed_map(sample_hmm_stateseq, in_axes=(0, na, 0, 0))(
-        jr.split(seed, num_samples),
->>>>>>> 2b47d1b1
         pi,
         jnp.moveaxis(log_likelihoods, 0, -1),
         mask.astype(float)[:, nlags:],
@@ -204,15 +199,9 @@
     return sample_mniw(seed, nu_0 + mask.sum(), S_n, M_n, K_n)
 
 
-<<<<<<< HEAD
-
-def resample_model(data, seed, states, params, hypparams,
-                   states_only=False, **kwargs):
-=======
 def resample_model(
     data, seed, states, params, hypparams, states_only=False, verbose=False, **kwargs
 ):
->>>>>>> 2b47d1b1
     """
     Resamples the ARHMM model given the hyperparameters, data,
     current states, and current parameters.
@@ -244,24 +233,6 @@
     params = params.copy()
     states = states.copy()
 
-<<<<<<< HEAD
-    if not states_only: 
-        params['betas'], params['pi'] = resample_hdp_transitions(
-            seed, **data, **states, **params, 
-            **hypparams['trans_hypparams'])
-
-        params['Ab'], params['Q']= resample_ar_params(
-            seed, **data, **states, **params, 
-            **hypparams['ar_hypparams'])
-
-    states['z'] = resample_discrete_stateseqs(
-        seed, **data, **states, **params)
-
-    return {'seed': seed,
-            'states': states, 
-            'params': params, 
-            'hypparams': hypparams}
-=======
     if not states_only:
         if verbose:
             print("Resampling pi (transition matrix)")
@@ -284,5 +255,4 @@
         "states": states,
         "params": params,
         "hypparams": hypparams,
-    }
->>>>>>> 2b47d1b1
+    }