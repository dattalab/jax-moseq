--- conflicted
+++ resolved
@@ -244,13 +244,9 @@
     S_out_out = jnp.einsum('ti,tj,t->ij', x_out, x_out, mask)
     S_out_in = jnp.einsum('ti,tj,t->ij', x_out, x_in, mask)
     S_in_in = jnp.einsum('ti,tj,t->ij', x_in, x_in, mask)
-<<<<<<< HEAD
     print('regression stats', jnp.isnan(S_out_out).sum(), jnp.isnan(S_out_in).sum(), jnp.isnan(S_in_in).sum())
     print('S_out_out equality', jnp.allclose(S_out_out, S_out_out.T))
     print('S_0 equality', jnp.allclose(S_0, S_0.T))
-=======
-    # print('regression stats', jnp.isnan(S_out_out).sum(), jnp.isnan(S_out_in).sum(), jnp.isnan(S_in_in).sum())
->>>>>>> c578e791
     
     K_0_inv = psd_inv(K_0)
     K_n_inv = K_0_inv + S_in_in
