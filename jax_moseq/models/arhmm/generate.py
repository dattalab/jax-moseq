--- conflicted
+++ resolved
@@ -8,38 +8,6 @@
 
 from jax_moseq.utils import pad_affine
 
-<<<<<<< HEAD
-=======
-
-def steady_state_distribution(pi, pseudocount=1e-3):
-    """
-    Compute the steady state distribution of a Markov chain.
-
-    Parameters
-    ----------
-    pi : jax array of shape (num_states, num_states)
-        Transition matrix.
-    pseudocount : float, optional
-        Pseudocount to add to the transition matrix to make it regular.
-
-    Returns
-    -------
-    steady_state : jax array of shape (num_states,)
-        Steady state distribution.
-    """
-    # make sure the matrix is regular and eigendecompose
-    pi = np.array(pi)  # non-symmetric eigendecomposition only works on CPU
-    pi_regular = (pi + pseudocount) / (pi + pseudocount).sum(1)[:, None]
-    eigenvals, eigenvects = np.linalg.eig(pi_regular.T)
-
-    # extract the eigenvector corresponding to the eigenvalue with unit magnitude
-    index = np.argmin(np.abs(jnp.abs(eigenvals) - 1))
-    steady_state = np.real(eigenvects[:, index]) / np.sum(
-        np.real(eigenvects[:, index])
-    )
-    return jnp.array(steady_state)
-
->>>>>>> 2b47d1b1
 
 def generate_initial_state(seed, Ab, Q):
     """
@@ -188,13 +156,8 @@
     """
     # initialize the states
     if init_state is None:
-<<<<<<< HEAD
         z, xlags, seed = generate_initial_state(seed, Ab, Q)
-    else: 
-=======
-        z, xlags, seed = generate_initial_state(seed, pi, Ab, Q)
     else:
->>>>>>> 2b47d1b1
         z, xlags = init_state
 
     # precompute cholesky factors and random samples
@@ -204,9 +167,7 @@
     # generate the states using jax.lax.scan
     def _generate_next_state(carry, sigma):
         z, xlags, seed = carry
-        z, xlags, seed = generate_next_state_fast(
-            seed, z, xlags, Ab, L, pi, sigma
-        )
+        z, xlags, seed = generate_next_state_fast(seed, z, xlags, Ab, L, pi, sigma)
         return (z, xlags, seed), (z, xlags)
 
     carry = (z, xlags, seed)
