--- conflicted
+++ resolved
@@ -17,16 +17,12 @@
     python_requires='>=3.8',
     install_requires=[
         'numba',
-<<<<<<< HEAD
         'jax',
         'numpy',
         'scikit-learn',
-        'dynamax'
-=======
         'dynamax',
         'chex==0.1.6', 
         'tqdm',
->>>>>>> 033c7738
     ], 
     url='https://github.com/dattalab/jax-moseq/tree/0.0.0',
     download_url='https://github.com/dattalab/jax-moseq/archive/refs/tags/0.0.0.tar.gz'
